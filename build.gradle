--- conflicted
+++ resolved
@@ -24,21 +24,13 @@
 
 defaultTasks 'jar'
 
-<<<<<<< HEAD
 version = "1.1.0"
-=======
-version = "1.1-SNAPSHOT"
->>>>>>> 78b82527
 // version = "0.1"
 group = "org.mitre.taxii"
 archivesBaseName = "taxii"
 
 // def isReleaseVersion = !version.endsWith("SNAPSHOT")
-<<<<<<< HEAD
 def taxiiSchemaVersion = "1.1 & 1.0"
-=======
-def taxiiSchemaVersion = "1.0 & 1.1"
->>>>>>> 78b82527
 
 String srcGeneratedDir = 'src/generated'
 String srcGeneratedJavaDir = srcGeneratedDir + '/java'
@@ -197,11 +189,7 @@
 jar {
     manifest {
         attributes 'Specification-Title': 'Trusted Automated Exchange of Indicator Information (TAXII)',
-<<<<<<< HEAD
         'Specification-Version': '1.1 & 1.0',
-=======
-        'Specification-Version': '1.0 & 1.1',
->>>>>>> 78b82527
         'Implementation-Title': 'Java-TAXII',
         'Implementation-Version': version,
         'Implementation-Vendor': 'The MITRE Corporation'
@@ -209,16 +197,6 @@
     from 'LICENSE'
 }
 
-<<<<<<< HEAD
-=======
-if (JavaVersion.current().isJava8Compatible()) {
-    tasks.withType(Javadoc) {
-        // disable strict doclint in Java 8
-        options.addStringOption('Xdoclint:none', '-quiet')
-    }
-}
-
->>>>>>> 78b82527
 javadoc {
     options.overview = "src/main/java/overview.html"
     options.showAll()
@@ -270,11 +248,7 @@
             def password = project.hasProperty('ossrhPassword') ? ossrhPassword : false
 
             if (username && password) {
-<<<<<<< HEAD
                 repository(url: "https://oss.sonatype.org/service/local/staging/deploy/maven2/") {
-=======
-                repository(url: "https://oss.sonatype.org/service/local/staging/deployment/maven2/") {
->>>>>>> 78b82527
                     authentication(userName: username, password: password)                
                 }
 
